<?php

declare(strict_types=1);

namespace JustSteveKing\LaravelPostcodes\Unit;

use GuzzleHttp\Client;
use GuzzleHttp\Handler\MockHandler;
use GuzzleHttp\HandlerStack;
use GuzzleHttp\Psr7\Response;
use JustSteveKing\LaravelPostcodes\TestCase;
use JustSteveKing\LaravelPostcodes\Service\PostcodeService;

class PostcodeServiceTest extends TestCase
{
    /** @var MockHandler */
    protected $handler;

    protected $postcode = 'N11 1QZ';
    protected $terminatedPostcode = 'AB1 0AA';

    public function testServiceIsCorrectType()
    {
        $this->assertInstanceOf(PostcodeService::class, $this->service(200));
    }

    public function testServiceCanValidatePostcode()
    {
        $serviceFail = $this->service(200, json_encode(['result' => false]));
        $this->assertEquals(false, $serviceFail->validate('test'));
        $this->assertRequest('GET', 'https://api.postcodes.io/postcodes/test/validate');

        $serviceSuccess = $this->service(200, json_encode(['result' => true]));
        $this->assertTrue($serviceSuccess->validate($this->postcode));
        $this->assertRequest('GET', 'https://api.postcodes.io/postcodes/N11 1QZ/validate');
    }

    public function testServiceCanGetPostcode()
    {
        $service = $this->service(200, json_encode(['result' => ['postcode' => $this->postcode]]));
        $result = $service->getPostcode($this->postcode);

        $this->assertEquals($result->postcode, $this->postcode);
        $this->assertRequest('GET', 'https://api.postcodes.io/postcodes/N11 1QZ');
    }

    public function testServiceCanGetOutwardCode()
    {
        $service = $this->service(200, json_encode(['result' => ['outcode' => substr($this->postcode, 0, 3)]]));
        $result = $service->getOutwardCode(substr($this->postcode, 0, 3));

        $this->assertEquals($result->outcode, substr($this->postcode, 0, 3));
    }

    public function testServiceCanGetRandomPostcode()
    {
        $service = $this->service(200, json_encode(['result' => ['postcode' => $this->postcode]]));
        $result = $service->getRandomPostcode();

        $this->assertNotNull($result->postcode);
        $this->assertRequest('GET', 'https://api.postcodes.io/random/postcodes');
    }

    public function testServiceCanQueryPostcode()
    {
        $serviceFound = $this->service(200, json_encode(['result' => [['postcode' => $this->postcode]]]));
        $resultFound = $serviceFound->query($this->postcode);

        $this->assertIsArray($resultFound);
        $this->assertCount(1, $resultFound);
        $this->assertRequest('GET', 'https://api.postcodes.io/postcodes?q=N11 1QZ');

        $serviceNull = $this->service(200, json_encode(['result' => null]));
        $resultNull = $serviceNull->query('AA1 1AA');

        $this->assertNull($resultNull);
        $this->assertRequest('GET', 'https://api.postcodes.io/postcodes?q=AA1 1AA');
    }

    public function testServiceCanGetTerminatedPostcode()
    {
        $service = $this->service(200, json_encode([
            'result' => [
                'postcode' => $this->terminatedPostcode,
                'year_terminated' => 1996,
                'month_terminated' => 6,
                'longitude' => -2.242851,
                'latitude' => 57.101474,
            ],
        ]));
        $result = $service->getTerminatedPostcode($this->terminatedPostcode);

        $this->assertNotNull($result->postcode);
        $this->assertRequest('GET', 'https://api.postcodes.io/terminated_postcodes/AB1 0AA');
    }

    public function testServiceCanAutocompletePostcode(): void
    {
        $data = [
            'status' => 200,
            'result' => [
                "AB10 1AB",
                "AB10 1AF",
                "AB10 1AG",
                "AB10 1AH",
                "AB10 1AL",
                "AB10 1AN",
                "AB10 1AP",
                "AB10 1AQ",
                "AB10 1AR",
                "AB10 1AS",
            ],
        ];
        $service = $this->service(200, json_encode($data));
        $partialPostcode = 'some-postcode-with-autocomplete-results';

        $actual = $service->autocomplete($partialPostcode);

        $this->assertSame($data['result'], $actual);
        $this->assertRequest('GET', 'https://api.postcodes.io/postcodes/some-postcode-with-autocomplete-results/autocomplete');
    }

    public function testServiceCantAutocompletePostcode(): void
    {
        $data = [
            'status' => 200,
            'result' => null,
        ];
        $service = $this->service(200, json_encode($data));
        $partialPostcode = 'some-postcode-without-autocomplete-results';

        $actual = $service->autocomplete($partialPostcode);

        $this->assertNull($actual);
        $this->assertRequest('GET', 'https://api.postcodes.io/postcodes/some-postcode-without-autocomplete-results/autocomplete');
    }

    public function testServiceCanGetNearestPostcodes()
    {
        $serviceFound = $this->service(
            200,
            json_encode(['result' => [['postcode' => $this->postcode]]])
        );

        $resultFound = $serviceFound->nearest($this->postcode);

        $this->assertIsArray($resultFound);
        $this->assertCount(1, $resultFound);
    }

<<<<<<< HEAD
    public function testServiceCanGetPostcodes()
    {
        $postcodes = ["PR3 0SG", "M45 6GN", "EX165BL"];
        $service = $this->service(200, json_encode(["status" => 200, "result" => [["query" => "PR3 0SG", "result" => ["postcode" => "PR3 0SG",],], ["query" => "M45 6GN", "result" => ["postcode" => "M45 6GN",],], ["query" => "EX165BL", "result" => ["postcode" => "EX16 5BL"]]]]));
        $result = $service->getPostcodes($postcodes, ['postcode']);

        $this->assertInstanceOf(\Illuminate\Support\Collection::class, $result);

        $this->assertEquals($result->count(), 3);
        $this->assertEquals($result->first()->postcode, $postcodes[0]);
=======
    public function testServiceCanGetNearestOutwardCodesForGivenLongitudeAndLatitude()
    {
        $json = file_get_contents(
            __DIR__
            . '/../Fixtures/GetNearestOutwardCodesForGivenLongitudeAndLatitude.json'
        );
        $serviceFound = $this->service(200, $json);

        $expected = json_encode(json_decode($json)->result);
        $actual = json_encode($serviceFound->nearestOutwardCodesForGivenLngAndLat(0.629834723775309, 51.7923246977375));

        $this->assertSame($expected, $actual);
    }

    public function testServiceCanHandleEmptyResponseForNearestOutwardCodesForGivenLongitudeAndLatitude()
    {
        $serviceFound = $this->service(
            200,
            json_encode(['result' => null])
        );

        $actual = $serviceFound->nearestOutwardCodesForGivenLngAndLat(0, 0);

        $this->assertNull($actual);
>>>>>>> bc30c3f6
    }

    private function service(int $status, string $body = null): PostcodeService
    {
        $this->handler = new MockHandler([new Response($status, [], $body)]);
        $stack = HandlerStack::create($this->handler);
        $client = new Client(['handler' => $stack]);

        return new PostcodeService($client);
    }

    private function assertRequest(string $method, string $uri): void
    {
        $request = $this->handler->getLastRequest();

        $this->assertSame($method, $request->getMethod());
        $this->assertSame($uri, urldecode((string) $request->getUri()));
    }
}<|MERGE_RESOLUTION|>--- conflicted
+++ resolved
@@ -148,7 +148,6 @@
         $this->assertCount(1, $resultFound);
     }
 
-<<<<<<< HEAD
     public function testServiceCanGetPostcodes()
     {
         $postcodes = ["PR3 0SG", "M45 6GN", "EX165BL"];
@@ -159,7 +158,8 @@
 
         $this->assertEquals($result->count(), 3);
         $this->assertEquals($result->first()->postcode, $postcodes[0]);
-=======
+    }
+  
     public function testServiceCanGetNearestOutwardCodesForGivenLongitudeAndLatitude()
     {
         $json = file_get_contents(
@@ -184,7 +184,6 @@
         $actual = $serviceFound->nearestOutwardCodesForGivenLngAndLat(0, 0);
 
         $this->assertNull($actual);
->>>>>>> bc30c3f6
     }
 
     private function service(int $status, string $body = null): PostcodeService
