--- conflicted
+++ resolved
@@ -5,12 +5,9 @@
 namespace JustSteveKing\LaravelPostcodes\Service;
 
 use GuzzleHttp\Client;
-<<<<<<< HEAD
 use GuzzleHttp\Exception\GuzzleException;
+use function GuzzleHttp\Psr7\build_query;
 use JustSteveKing\LaravelPostcodes\Service\BulkReverseGeocoding\Geolocation;
-=======
-use function GuzzleHttp\Psr7\build_query;
->>>>>>> 4833635f
 
 class PostcodeService
 {
@@ -174,7 +171,6 @@
     }
 
     /**
-<<<<<<< HEAD
      * @param Geolocation[] $geolocations
      *
      * @return array|null
@@ -186,7 +182,9 @@
             return $geolocation->toArray();
         }, $geolocations));
         return $this->getResponse('postcodes', 'POST', $body);
-=======
+    }
+
+    /**
      * Get information about nearest outcodes based on outward code
      *
      * @param string $outwardcode
@@ -203,26 +201,11 @@
         $radius = ($radius > 100) ? 25000 : $radius;
 
         return collect($this->getResponse("outcodes/$outwardcode/nearest?limit=$limit&radius=$radius"));
->>>>>>> 4833635f
     }
 
     /**
      * Get the response and return the result object
      *
-<<<<<<< HEAD
-     * @param string $uri
-     * @param string $method
-     * @param string|null $body
-     *
-     * @return mixed
-     * @throws GuzzleException
-     */
-    protected function getResponse(
-        string $uri = null,
-        string $method = 'GET',
-        string $body = null
-    ) {
-=======
      * @param string|null $uri
      * @param string $method
      * @param array $data - data to be sent in post/patch/put request
@@ -232,7 +215,6 @@
      */
     protected function getResponse(string $uri = null, string $method = 'GET', array $data = [], array $options = [])
     {
->>>>>>> 4833635f
         $url = $this->url . $uri;
 
         if (!empty($data)) {
@@ -242,11 +224,7 @@
         $request = $this->http->request(
             $method,
             $url,
-<<<<<<< HEAD
-            ['body' => $body]
-=======
             $options
->>>>>>> 4833635f
         );
 
         return json_decode($request->getBody()->getContents())->result;
