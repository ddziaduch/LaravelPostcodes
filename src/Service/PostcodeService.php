--- conflicted
+++ resolved
@@ -58,11 +58,6 @@
     }
 
     /**
-<<<<<<< HEAD
-     * Get information about nearest outcodes based on outward code
-     *
-     * @param string $outwardcode
-=======
      * Get the address details from a multiple postcodes at once
      *
      * @param array $postcodes
@@ -110,24 +105,17 @@
      * Query the API for a given string
      *
      * @param string $query
->>>>>>> b156e7ae
-     *
-     * @param int $limit Needs to be less than 100
-     * @param int $radius Needs to be less than 25,000m
-     * @return object
-     */
-    public function getNearestOutwardCode(string $outwardcode, int $limit = 10, int $radius = 5000): object
-    {
-        $limit = ($limit > 100) ? 100 : $limit;
-        $radius = ($radius > 100) ? 25000 : $radius;
-
-        return collect($this->getResponse("outcodes/$outwardcode/nearest?limit=$limit&radius=$radius"));
-    }
-
-    /**
-<<<<<<< HEAD
-     * Get the address details from a random postcode
-=======
+     *
+     * @return array|null
+     */
+    public function query(string $query): ?array
+    {
+        $queryString = http_build_query(['q' => $query]);
+
+        return $this->getResponse("postcodes?$queryString");
+    }
+
+    /**
      * Get data for the postcodes nearest to the passed postcode
      *
      * @param string $postcode
@@ -143,13 +131,12 @@
      * Lookup a terminated postcode. Returns the postcode, year and month of termination.
      *
      * @param string $postcode
->>>>>>> b156e7ae
-     *
-     * @return object
-     */
-    public function getRandomPostcode()
-    {
-        return $this->getResponse("random/postcodes");
+     *
+     * @return object
+     */
+    public function getTerminatedPostcode($postcode)
+    {
+        return $this->getResponse("terminated_postcodes/$postcode");
     }
 
     /**
@@ -182,20 +169,22 @@
     }
 
     /**
-     * Get the response and return the result object
-     *
-     * @param string $uri
-     */
-    protected function getOldResponse(string $uri = null)
-    {
-        $url = $this->url . $uri;
-
-        $request = $this->http->request(
-            'GET',
-            $url
-        );
-
-        return json_decode($request->getBody()->getContents())->result;
+     * Get information about nearest outcodes based on outward code
+     *
+     * @param string $outwardcode
+     *
+     * @param int $limit Needs to be less than 100
+     * @param int $radius Needs to be less than 25,000m
+     * @return object
+     *
+     * @throws \GuzzleHttp\Exception\GuzzleException
+     */
+    public function getNearestOutwardCode(string $outwardcode, int $limit = 10, int $radius = 5000): object
+    {
+        $limit = ($limit > 100) ? 100 : $limit;
+        $radius = ($radius > 100) ? 25000 : $radius;
+
+        return collect($this->getResponse("outcodes/$outwardcode/nearest?limit=$limit&radius=$radius"));
     }
 
     /**
